"""Extract timeseries data from Water API"""
<<<<<<< HEAD
=======

>>>>>>> d981b633
# Script Setup
# Watershed slug name defined in Water API
ws_name = None
# Path where to save the DSS file; environment variables accepted
dsspath = None
# Name of the DSS file, w/ or w/out extenstion
dssfilename = None
# Timezone
tz = 'UTC'
import os
import re
import subprocess
import sys
import json
from datetime import datetime, timedelta
from collections import namedtuple
from functools import partial
from java.util import TimeZone
from hec.io import TimeSeriesContainer
from hec.lang import TimeStep
from hec.script import Constants, MessageBox
from hec.heclib.dss import HecDss
from hec.heclib.util import Heclib, HecTime
from hec.hecmath.functions import TimeSeriesFunctions
from hec.hecmath import HecMath, TimeSeriesMath
_start = datetime.now()
True = Constants.TRUE
False = Constants.FALSE
APPDATA = os.getenv('APPDATA')
RSGIS = os.path.join(APPDATA, "rsgis")
CaviTools = os.path.join(RSGIS, 'rtsutils', 'CaviTools ')
scheme = 'https'
host = 'develop-water-api.corps.cloud'
endpoint = 'watersheds/:slug/extract'
Heclib.zset('MLVL', '', 1)
DSSVERSION = 6
# Parameter, Unit, Data Type, DSS Fpart (Version)
usgs_code = {
    '00065': ('Stage', 'feet', 'inst-val', 'water-usgs'),
    '00061': ('Flow', 'cfs', 'per-aver', 'water-usgs'),
    '00060': ('Flow', 'cfs', 'inst-val', 'water-usgs'),
}
'''Try importing rtsutils, which imports hec2, package.  An exception is thrown
if not in CWMS CAVI or RTS CAVI.  This will determine if this script runs in the
CAVI or outside that environment.  ClientAppCheck.haveClientApp() was tried but
does not provide expected results.
If we are not in the CAVI environment, then we need to get the provided arguments
from this script because we will call it again outsid the CAVI environment.
'''
try:
    # Add rtsutils package to sys.path before importing
    if os.path.isdir(RSGIS) and (RSGIS not in sys.path):
            sys.path.append(RSGIS)
            from rtsutils import cavistatus
    cavi_env = True
except ImportError as ex:
    cavi_env = False
# put_to_dss(site, dss)
def put_to_dss(site, dss):
    """Save timeseries to DSS File
    
    Parameters
    ----------
    site: json
        JSON object containing meta data about the site/parameter combination,
        time array and value array
    dss: HecDss DSS file object
        The open DSS file records are written to
    Returns
    -------
    None
    
    Raises
    ------
    Put to DSS exception handled with a message output saying site not saved, but
    continues on trying additional site/parameter combinations
    """
    
    Site = namedtuple(
        'Site',
        site.keys()
    )(**site)
    parameter, unit, data_type, version = usgs_code[Site.code]
    times = [
        HecTime(t, HecTime.MINUTE_GRANULARITY).value()
        for t in Site.times
    ]
    
    timestep_min = None
    for i, t in enumerate(range(len(times) - 1)):
        ts = abs(times[t + 1] - times[t])
        if ts < timestep_min or timestep_min is None:
            timestep_min = ts
    epart = TimeStep().getEPartFromIntervalMinutes(timestep_min)
    # Set the pathname
    pathname = '/{0}/{1}/{2}//{3}/{4}/'.format(ws_name, Site.site_number, parameter, epart, version).upper()
    apart, bpart, cpart, _, _, fpart = pathname.split('/')[1:-1]
    
    container = TimeSeriesContainer()
    container.fullName     = pathname
    container.location     = apart
    container.parameter    = parameter
    container.type         = data_type
    container.version      = version
    container.interval     = timestep_min
    container.units        = unit
    container.times        = times
    container.values       = Site.values
    container.numberValues = len(Site.times)
    container.startTime    = times[0]
    container.endTime      = times[-1]
    container.timeZoneID   = tz
    # container.makeAscending()
    if not TimeSeriesMath.checkTimeSeries(container):
        return 'Site: "{}" not saved to DSS'.format(Site.site_number)
    tsc = TimeSeriesFunctions.snapToRegularInterval(container, epart, "0MIN", "0MIN", "0MIN")
    # Put the data to DSS
    try:
        dss.put(tsc)
    except Exception as ex:
        print(ex)
        return 'Site: "{}" not saved to DSS'.format(Site.site_number)
''' The main section to determine is the script is executed within or
outside of the CAVI environment
'''
# Decide to execute within the CAVI environment
if cavi_env:
    script_name = "{}.py".format(arg2)
    # Get the watershed name for the slug
    ws_name = cavistatus.get_watershed().getName() if ws_name is None else ws_name
    ws_name_slug = re.sub(r'\s+|_', '-', ws_name).lower()
    tw = cavistatus.get_timewindow()
    if tw != None:
        st, et = tw
        print("Time window: {}".format(tw))
    else:
        raise Exception('No forecast open on Modeling tab to get a timewindow.')
    st = HecTime(st, HecTime.MINUTE_GRANULARITY)
    st.showTimeAsBeginningOfDay(True)
    # Convert start to UTC
    print('Converting time window to UTC for API request.')
    ws_tz = cavistatus.get_timezone()
    HecTime.convertTimeZone(st, ws_tz, TimeZone.getTimeZone('UTC'))    
    et = HecTime(et, HecTime.MINUTE_GRANULARITY)
    et.showTimeAsBeginningOfDay(True)
    # Convert end to UTC
    HecTime.convertTimeZone(et, ws_tz, TimeZone.getTimeZone('UTC'))    
    after = '{}-{:02d}-{:02d}T{:02d}:{:02d}:00Z'.format(st.year(), st.month(), st.day(), st.hour(), st.minute())
    before = '{}-{:02d}-{:02d}T{:02d}:{:02d}:00Z'.format(et.year(), et.month(), et.day(), et.hour(), et.minute())    
    
    # DSS filename and path
    if dssfilename is None: dssfilename = 'data.dss'
    if not dssfilename.endswith('.dss'): dssfilename += '.dss'
    if dsspath is None: dsspath = cavistatus.get_database_directory()
    dsspath = os.path.expandvars(dsspath)
    # Join the path and
    dbdss = os.path.join(dsspath, dssfilename)
    print('DSS: {}'.format(dbdss))
    
    endpoint = re.sub(r':\w+', ws_name_slug, endpoint)
else:
    # ~~~~~~~~~~~~~~~~~~~~~~~~~~~~~~~~~~~~~~~~~~~~~~~~~~~~~~~~~~~~~~~~~~~~~~~~~~~~ #
    # TESTING SECTION WHEN NOT RUNNING IN CAVI
    # ~~~~~~~~~~~~~~~~~~~~~~~~~~~~~~~~~~~~~~~~~~~~~~~~~~~~~~~~~~~~~~~~~~~~~~~~~~~~ #
    endpoint = re.sub(r':\w+', 'savannah-river-basin', endpoint)
    dbdss = os.getenv('USERPROFILE') + r'\Desktop\data.dss'
    after = '2021-10-30T12:00:00Z'
    before = '2021-10-31T23:00:00Z'
    # ~~~~~~~~~~~~~~~~~~~~~~~~~~~~~~~~~~~~~~~~~~~~~~~~~~~~~~~~~~~~~~~~~~~~~~~~~~~~ #
# Subprocess to Go EXE and get the stdout
CMD = ' '.join([
    CaviTools,
    '-host=' + host,
    '-endpoint=' + endpoint,
    '-after=' + after,
    '-before=' + before,
    '-scheme=' + scheme,
    '-stdout'
])
print('Subprocess Command: {}'.format(CMD))
sp = subprocess.Popen(
    CMD,
    shell=True,
    cwd=os.path.join(RSGIS, 'rtsutils'),
    stdout=subprocess.PIPE,
    stderr=subprocess.STDOUT,
)
dss = HecDss.open(dbdss, DSSVERSION)
byte_array = bytearray()
for b in iter(partial(sp.stdout.read, 1), b''):
    byte_array.append(b)
    if b == '}':
        obj = json.loads(str(byte_array))
        byte_array = bytearray()
        if 'message' in obj.keys(): raise Exception(obj['message'])
        msg = put_to_dss(obj, dss)
        if msg: print(msg)
if dss: dss.close()
print('Script Done!')
_end = datetime.now()
dur = _end - _start
MessageBox.showInformation('Download to: {}\n\nAfter: {}\n\nBefore: {}\n\nTime Duration: {}'.format(dbdss, after, before, dur), script_name)<|MERGE_RESOLUTION|>--- conflicted
+++ resolved
@@ -1,8 +1,5 @@
 """Extract timeseries data from Water API"""
-<<<<<<< HEAD
-=======
 
->>>>>>> d981b633
 # Script Setup
 # Watershed slug name defined in Water API
 ws_name = None
