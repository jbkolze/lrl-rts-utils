--- conflicted
+++ resolved
@@ -2,10 +2,7 @@
 import sys
 from hec.heclib.util import HecTime
 from hec.script import MessageBox
-<<<<<<< HEAD
-=======
 script_name = arg2
->>>>>>> cf0b344d
 # Add rtsutils package to sys.path before importing
 try:
     sys.path.append(os.path.join(os.environ['APPDATA'], "rsgis"))
@@ -18,17 +15,6 @@
     st, et = tw
     print("Time window: {}".format(tw))
 else:
-<<<<<<< HEAD
-    MessageBox.showError('No Forecast open to get a timewindow', 'Error')
-    raise Exception('No Forecast open to get a timewindow')
-cwmsdat = cwmsradar.CwmsRADAR()
-cwmsdat.begintime = cwmsdat.format_datetime(HecTime(st))
-cwmsdat.endtime = cwmsdat.format_datetime(HecTime(et))
-cwmsdat.dssfile = os.path.join(cavistatus.get_database_directory(), 'test-data.dss')
-cwmsdat.read_config(os.path.join(cavistatus.get_database_directory(), 'cwms_radar.config'))
-cwmsdat.set_tsids() # Reading the configutation file defines the lists but they still need to be set
-cwmsdat.run()
-=======
     raise Exception('No Forecast open or in "Setup Tab"')
 cwmsdat = cwmsradar.CwmsRADAR()
 cwmsdat.begintime = cwmsdat.format_datetime(HecTime(st))
@@ -46,5 +32,4 @@
 cwmsdat.run()
 MessageBox.showInformation(
     "Script '{}' done!".format(script_name),
-    "End Process")
->>>>>>> cf0b344d
+    "End Process")